/*
 * See the NOTICE file distributed with this work for additional
 * information regarding copyright ownership.
 *
 * This is free software; you can redistribute it and/or modify it
 * under the terms of the GNU Lesser General Public License as
 * published by the Free Software Foundation; either version 2.1 of
 * the License, or (at your option) any later version.
 *
 * This software is distributed in the hope that it will be useful,
 * but WITHOUT ANY WARRANTY; without even the implied warranty of
 * MERCHANTABILITY or FITNESS FOR A PARTICULAR PURPOSE. See the GNU
 * Lesser General Public License for more details.
 *
 * You should have received a copy of the GNU Lesser General Public
 * License along with this software; if not, write to the Free
 * Software Foundation, Inc., 51 Franklin St, Fifth Floor, Boston, MA
 * 02110-1301 USA, or see the FSF site: http://www.fsf.org.
 */
package org.xwiki.model.internal.reference;

import org.jmock.Expectations;
import org.jmock.Mockery;
import org.junit.Assert;
import org.junit.Before;
import org.junit.Test;
import org.xwiki.component.util.ReflectionUtils;
import org.xwiki.model.EntityType;
import org.xwiki.model.reference.EntityReference;
import org.xwiki.model.reference.EntityReferenceResolver;
import org.xwiki.model.reference.EntityReferenceSerializer;
import org.xwiki.model.reference.EntityReferenceValueProvider;

/**
 * Unit tests for {@link DefaultStringEntityReferenceSerializer}.
 * 
 * @version $Id: 0ac6d9379ddc6e81a1ef52bccecbe61930efd548 $
 * @since 2.2M1
 */
public class DefaultStringEntityReferenceSerializerTest
{
    private static final String DEFAULT_WIKI = "defwiki";

    private static final String DEFAULT_SPACE = "defspace";

    private static final String DEFAULT_PAGE = "defpage";

    private static final String DEFAULT_ATTACHMENT = "deffilename";

    private static final String DEFAULT_OBJECT = "defobject";

    private static final String DEFAULT_OBJECT_PROPERTY = "defproperty";
    
    private static final String DEFAULT_CLASS_PROPERTY = "defclassproperty";

    private EntityReferenceSerializer<String> serializer;

    private EntityReferenceResolver<String> resolver;

    private Mockery mockery = new Mockery();

    @Before
    public void setUp()
    {
        this.serializer = new DefaultStringEntityReferenceSerializer();

        this.resolver = new DefaultStringEntityReferenceResolver();
        final EntityReferenceValueProvider mockValueProvider = this.mockery.mock(EntityReferenceValueProvider.class);
        ReflectionUtils.setFieldValue(this.resolver, "provider", mockValueProvider);

        this.mockery.checking(new Expectations() {{
                allowing(mockValueProvider).getDefaultValue(EntityType.WIKI);
                    will(returnValue(DEFAULT_WIKI));
                allowing(mockValueProvider).getDefaultValue(EntityType.SPACE);
                    will(returnValue(DEFAULT_SPACE));
                allowing(mockValueProvider).getDefaultValue(EntityType.DOCUMENT);
                    will(returnValue(DEFAULT_PAGE));
                allowing(mockValueProvider).getDefaultValue(EntityType.ATTACHMENT);
                    will(returnValue(DEFAULT_ATTACHMENT));
                allowing(mockValueProvider).getDefaultValue(EntityType.OBJECT);
                    will(returnValue(DEFAULT_OBJECT));
                allowing(mockValueProvider).getDefaultValue(EntityType.OBJECT_PROPERTY);
                    will(returnValue(DEFAULT_OBJECT_PROPERTY));
                allowing(mockValueProvider).getDefaultValue(EntityType.CLASS_PROPERTY);
                    will(returnValue(DEFAULT_CLASS_PROPERTY));
            }});
    }

    @Test
    public void testSerializeDocumentReference() throws Exception
    {
        EntityReference reference = resolver.resolve("wiki:space.page", EntityType.DOCUMENT);
        Assert.assertEquals("wiki:space.page", serializer.serialize(reference));

        reference = resolver.resolve("wiki:space.", EntityType.DOCUMENT);
        Assert.assertEquals("wiki:space.defpage", serializer.serialize(reference));

        reference = resolver.resolve("space.", EntityType.DOCUMENT);
        Assert.assertEquals("defwiki:space.defpage", serializer.serialize(reference));

        reference = resolver.resolve("page", EntityType.DOCUMENT);
        Assert.assertEquals("defwiki:defspace.page", serializer.serialize(reference));

        reference = resolver.resolve(".", EntityType.DOCUMENT);
        Assert.assertEquals("defwiki:defspace.defpage", serializer.serialize(reference));

        reference = resolver.resolve(null, EntityType.DOCUMENT);
        Assert.assertEquals("defwiki:defspace.defpage", serializer.serialize(reference));

        reference = resolver.resolve("", EntityType.DOCUMENT);
        Assert.assertEquals("defwiki:defspace.defpage", serializer.serialize(reference));

        reference = resolver.resolve("wiki1.wiki2:wiki3:some.space.page", EntityType.DOCUMENT);
        Assert.assertEquals("wiki1.wiki2:wiki3:some\\.space.page", serializer.serialize(reference));

        reference = resolver.resolve("some.space.page", EntityType.DOCUMENT);
        Assert.assertEquals("defwiki:some\\.space.page", serializer.serialize(reference));

        reference = resolver.resolve("wiki:page", EntityType.DOCUMENT);
        Assert.assertEquals("defwiki:defspace.wiki:page", serializer.serialize(reference));

        // Verify that passing null doesn't throw a NPE
        Assert.assertNull(serializer.serialize(null));

        // Test escapes

        reference = resolver.resolve("\\.:@\\.", EntityType.DOCUMENT);
        Assert.assertEquals("defwiki:defspace.\\.:@\\.", serializer.serialize(reference));

        reference = resolver.resolve("\\\\:\\\\.\\\\", EntityType.DOCUMENT);
        Assert.assertEquals("\\\\:\\\\.\\\\", serializer.serialize(reference));

        // The escaping here is not necessary but we want to test that it works
        reference = resolver.resolve("\\wiki:\\space.\\page", EntityType.DOCUMENT);
        Assert.assertEquals("wiki:space.page", serializer.serialize(reference));
    }

    @Test
    public void testSerializeSpaceReference() throws Exception
    {
        EntityReference reference = resolver.resolve("wiki:space1.space2", EntityType.SPACE);
        Assert.assertEquals("wiki:space1\\.space2", serializer.serialize(reference));
    }

    @Test
    public void testSerializeAttachmentReference() throws Exception
    {
        EntityReference reference = resolver.resolve("wiki:space.page@filename", EntityType.ATTACHMENT);
        Assert.assertEquals("wiki:space.page@filename", serializer.serialize(reference));

        reference = resolver.resolve("", EntityType.ATTACHMENT);
        Assert.assertEquals("defwiki:defspace.defpage@deffilename", serializer.serialize(reference));

        reference = resolver.resolve("wiki:space.page@my.png", EntityType.ATTACHMENT);
        Assert.assertEquals("wiki:space.page@my.png", serializer.serialize(reference));

        reference = resolver.resolve("some:file.name", EntityType.ATTACHMENT);
        Assert.assertEquals("defwiki:defspace.defpage@some:file.name", serializer.serialize(reference));

        // Test escapes

        reference = resolver.resolve(":.\\@", EntityType.ATTACHMENT);
        Assert.assertEquals("defwiki:defspace.defpage@:.\\@", serializer.serialize(reference));
    }

    @Test
    public void testSerializeReferenceWithChild()
    {
        EntityReference reference = resolver.resolve("wiki:Space.Page", EntityType.DOCUMENT);
        Assert.assertEquals("wiki:Space", serializer.serialize(reference.getParent()));

        Assert.assertEquals("wiki", serializer.serialize(reference.getParent().getParent()));
    }

    /**
     * Tests resolving and re-serializing an object reference.
     */
    @Test
    public void testSerializeObjectReference()
    {
        EntityReference reference = resolver.resolve("wiki:space.page^Object", EntityType.OBJECT);
        Assert.assertEquals("wiki:space.page^Object", serializer.serialize(reference));

        // default values
        reference = resolver.resolve("", EntityType.OBJECT);
        Assert.assertEquals("defwiki:defspace.defpage^defobject", serializer.serialize(reference));

        // property reference with no object
        reference = resolver.resolve("wiki:space.page.property", EntityType.OBJECT);
        Assert.assertEquals("defwiki:defspace.defpage^wiki:space.page.property", serializer.serialize(reference));

        // test escaping character
        reference = resolver.resolve("wiki:space.page^Obje\\^ct", EntityType.OBJECT);
        Assert.assertEquals("wiki:space.page^Obje\\^ct", serializer.serialize(reference));

        reference = resolver.resolve("wiki:spa^ce.page^Obje\\^ct", EntityType.OBJECT);
        Assert.assertEquals("wiki:spa^ce.page^Obje\\^ct", serializer.serialize(reference));

        reference = resolver.resolve(":.\\^@", EntityType.OBJECT);
        Assert.assertEquals("defwiki:defspace.defpage^:.\\^@", serializer.serialize(reference));
    }

    /**
     * Tests resolving and re-serializing an object reference.
     */
    @Test
    public void testSerializeObjectPropertyReference()
    {
        EntityReference reference = resolver.resolve("wiki:space.page^xwiki.class[0].prop", EntityType.OBJECT_PROPERTY);
        Assert.assertEquals("wiki:space.page^xwiki.class[0].prop", serializer.serialize(reference));

        // default values
        reference = resolver.resolve("", EntityType.OBJECT_PROPERTY);
        Assert.assertEquals("defwiki:defspace.defpage^defobject.defproperty", serializer.serialize(reference));

        // using separators
        reference = resolver.resolve("space^page@attachment", EntityType.OBJECT_PROPERTY);
        Assert
            .assertEquals("defwiki:defspace.defpage^defobject.space^page@attachment", serializer.serialize(reference));

        reference = resolver.resolve("wiki:space^object", EntityType.OBJECT_PROPERTY);
        Assert.assertEquals("defwiki:defspace.defpage^defobject.wiki:space^object", serializer.serialize(reference));

        // test escaping character
        reference = resolver.resolve("wiki:space.page^xwiki.class[0].prop\\.erty", EntityType.OBJECT_PROPERTY);
        Assert.assertEquals("wiki:space.page^xwiki.class[0].prop\\.erty", serializer.serialize(reference));
        
        reference = resolver.resolve(":\\.^@", EntityType.OBJECT_PROPERTY);
        Assert.assertEquals("defwiki:defspace.defpage^defobject.:\\.^@", serializer.serialize(reference));        
    }
    
    /**
     * Tests resolving and re-serializing an object reference.
     */
    @Test
    public void testSerializeClassPropertyReference()
    {
        EntityReference reference = resolver.resolve("wiki:space.page^ClassProperty", EntityType.CLASS_PROPERTY);
        Assert.assertEquals("wiki:space.page^ClassProperty", serializer.serialize(reference));

        // default values
        reference = resolver.resolve("", EntityType.CLASS_PROPERTY);
        Assert.assertEquals("defwiki:defspace.defpage^defclassproperty", serializer.serialize(reference));

        // property reference with no object
        reference = resolver.resolve("wiki:space.page.property", EntityType.CLASS_PROPERTY);
<<<<<<< HEAD
        Assert.assertEquals("defwiki:defspace.defpage^wiki:space\\.page\\.property", serializer.serialize(reference));
=======
        Assert.assertEquals("defwiki:defspace.defpage^wiki:space.page.property", serializer.serialize(reference));
>>>>>>> bfe6f42c

        // test escaping character
        reference = resolver.resolve("wiki:space.page^Obje\\^ct", EntityType.CLASS_PROPERTY);
        Assert.assertEquals("wiki:space.page^Obje\\^ct", serializer.serialize(reference));

        reference = resolver.resolve("wiki:spa^ce.page^Obje\\^ct", EntityType.CLASS_PROPERTY);
        Assert.assertEquals("wiki:spa^ce.page^Obje\\^ct", serializer.serialize(reference));

        reference = resolver.resolve(":.\\^@", EntityType.CLASS_PROPERTY);
<<<<<<< HEAD
        Assert.assertEquals("defwiki:defspace.defpage^:\\.\\^@", serializer.serialize(reference));
=======
        Assert.assertEquals("defwiki:defspace.defpage^:.\\^@", serializer.serialize(reference));
>>>>>>> bfe6f42c
    }

    @Test
    public void testSerializeRelativeReference()
    {
        EntityReference reference = new EntityReference("page", EntityType.DOCUMENT);
        Assert.assertEquals("page", serializer.serialize(reference));

        reference = new EntityReference("page", EntityType.DOCUMENT, new EntityReference("space", EntityType.SPACE));
        Assert.assertEquals("space.page", serializer.serialize(reference));
    }
}<|MERGE_RESOLUTION|>--- conflicted
+++ resolved
@@ -34,7 +34,7 @@
 /**
  * Unit tests for {@link DefaultStringEntityReferenceSerializer}.
  * 
- * @version $Id: 0ac6d9379ddc6e81a1ef52bccecbe61930efd548 $
+ * @version $Id$
  * @since 2.2M1
  */
 public class DefaultStringEntityReferenceSerializerTest
@@ -244,11 +244,7 @@
 
         // property reference with no object
         reference = resolver.resolve("wiki:space.page.property", EntityType.CLASS_PROPERTY);
-<<<<<<< HEAD
         Assert.assertEquals("defwiki:defspace.defpage^wiki:space\\.page\\.property", serializer.serialize(reference));
-=======
-        Assert.assertEquals("defwiki:defspace.defpage^wiki:space.page.property", serializer.serialize(reference));
->>>>>>> bfe6f42c
 
         // test escaping character
         reference = resolver.resolve("wiki:space.page^Obje\\^ct", EntityType.CLASS_PROPERTY);
@@ -258,11 +254,7 @@
         Assert.assertEquals("wiki:spa^ce.page^Obje\\^ct", serializer.serialize(reference));
 
         reference = resolver.resolve(":.\\^@", EntityType.CLASS_PROPERTY);
-<<<<<<< HEAD
         Assert.assertEquals("defwiki:defspace.defpage^:\\.\\^@", serializer.serialize(reference));
-=======
-        Assert.assertEquals("defwiki:defspace.defpage^:.\\^@", serializer.serialize(reference));
->>>>>>> bfe6f42c
     }
 
     @Test
