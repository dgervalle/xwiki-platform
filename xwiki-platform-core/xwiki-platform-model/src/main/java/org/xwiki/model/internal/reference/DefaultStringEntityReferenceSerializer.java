--- conflicted
+++ resolved
@@ -32,7 +32,7 @@
  * Generate a string representation of an entity reference (eg "wiki:space.page" for a document reference in the "wiki"
  * Wiki, the "space" Space and the "page" Page).
  * 
- * @version $Id: e987f967efe838bd2aa97e52bf181faa2b8f15f4 $
+ * @version $Id$
  * @since 2.2M1
  */
 @Component
@@ -49,11 +49,7 @@
             put(EntityType.SPACE, new String[] {":", ".", "\\"});
             put(EntityType.OBJECT, new String[] {"^", "\\"});
             put(EntityType.OBJECT_PROPERTY, new String[] {".", "\\"});
-<<<<<<< HEAD
             put(EntityType.CLASS_PROPERTY, new String[] {"^", ".", "\\"});
-=======
-            put(EntityType.CLASS_PROPERTY, new String[] {"^", "\\"});
->>>>>>> bfe6f42c
         }
     };
 
@@ -68,11 +64,7 @@
             put(EntityType.SPACE, new String[] {"\\:", "\\.", "\\\\"});
             put(EntityType.OBJECT, new String[] {"\\^", "\\\\"});
             put(EntityType.OBJECT_PROPERTY, new String[] {"\\.", "\\\\"});
-<<<<<<< HEAD
             put(EntityType.CLASS_PROPERTY, new String[] {"\\^", "\\.", "\\\\"});
-=======
-            put(EntityType.CLASS_PROPERTY, new String[] {"\\^", "\\\\"});
->>>>>>> bfe6f42c
         }
     };
 
